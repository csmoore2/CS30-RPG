package game.ui.screens;

import java.awt.Color;
import java.awt.Dimension;
import java.awt.Font;
import java.awt.Color;
import java.awt.Graphics;
import java.awt.Graphics2D;
import java.awt.geom.AffineTransform;
import java.awt.image.AffineTransformOp;
import java.awt.image.BufferedImage;
import java.io.File;
import java.io.IOException;

import javax.imageio.ImageIO;
import javax.swing.JButton;
import javax.swing.JComponent;
import javax.swing.JLabel;
import javax.swing.Spring;
import javax.swing.SpringLayout;

import game.Main;

import static javax.swing.SpringLayout.*;

/**
 * This class extends JComponent rather than implementing IScreen,
 * due to the fact that it needs to use other JComponents, and is
 * used to display the start screen which is shown when the game first
 * starts. This screen will consist of a background, the game's title,
 * and the start button.
 */
@SuppressWarnings("serial")
public class StartScreen extends JComponent {
	/**
	 * This is the spacing that will be used between the margins of the
	 * title text and start button, and the vertical centre of the screen.
	 */
	public static final int VERTICAL_CENTRE_MARGIN_SPACING = 100;
	
	/**
	 * This is the font that will be used for the game's title.
	 */
	public static final Font TITLE_TEXT_FONT = new Font("Title Font", Font.BOLD, 70);
	
	/**
	 * This is the font that will be used for the start button.
	 */
	public static final Font START_BUTTON_FONT = new Font("Start Button Font", Font.PLAIN, 25);
	
	/**
	 * This is the text that will be displayed on the start button.
	 */
	public static final String START_BUTTON_TEXT = "Start Game!";
	
	/**
	 * This is the path to the background image of this screen. Since this is hardcoded
	 * we will assume that it is the correct size and does not need to be scaled.
	 */
	public static final String BACKGROUND_IMAGE_PATH = "res/titleScreen.png";
	
	/**
	 * This is the scale transformation operation that is applied to the background
	 * image to make it the same size at the screen.
	 */
	private final AffineTransformOp imageScaleOp;
	
	/**
	 * This stores the background image of this screen.
	 */
	private final BufferedImage backgroundImage;
	
	/**
	 * This constructs the start screen by adding the title text and start
	 * button to the screen with the appropriate positions and configurations.
	 * The callback provided to this constructor is called when the start button
	 * is clicked and should start the game.
	 * 
	 * @param startGameCallback the callback that starts the game when the start
	 *                          button is clicked
	 */
	public StartScreen(Runnable startGameCallback) {
		// Attempt to load the background image. If this is unsuccessful
		// then exit the program with an exception.
		try {
			backgroundImage = ImageIO.read(new File(BACKGROUND_IMAGE_PATH));
		} catch (IOException e) {
			throw new RuntimeException("Unable to load start screen background image!", e);
		}
		
		// Determine the scale factors that will need to be applied to the image
		// to make it fit the screen
		double scaleFactorX = (double) Main.SCREEN_WIDTH  / backgroundImage.getWidth();
		double scaleFactorY = (double) Main.SCREEN_HEIGHT / backgroundImage.getHeight();
		
		// Create the transformation to do the scale
		AffineTransform scaleTransform = new AffineTransform();
		scaleTransform.scale(scaleFactorX, scaleFactorY);
		
		// Create the transformation operation
		imageScaleOp = new AffineTransformOp(scaleTransform, AffineTransformOp.TYPE_BILINEAR);
		
		// Use a SpringLayout to layout this screen
		SpringLayout layout = new SpringLayout();
		setLayout(layout);
		
		// Create a JLabel to display the game's title.
		JLabel titleText = new JLabel(Main.GAME_NAME_START_SCREEN);
		titleText.setFont(TITLE_TEXT_FONT);
<<<<<<< HEAD
		titleText.setForeground(Color.white);
		//titleText.setPreferredSize(new Dimension(700, 100));
=======
		titleText.setForeground(Color.WHITE);
		titleText.setHorizontalAlignment(JLabel.CENTER);
		
		// Set the label's width to be fixed so that its height is what changes
		layout.getConstraints(titleText).setWidth(Spring.constant(Main.SCREEN_WIDTH));
>>>>>>> 7f42c3d1
		
		// Align the title text to be above the vertical centre of the screen
		layout.putConstraint(VERTICAL_CENTER, titleText, -VERTICAL_CENTRE_MARGIN_SPACING, VERTICAL_CENTER, this);
		
		// Create a button that will start the game when clicked. This will
		// be accomplished by calling the callback provided to the constructor.
		JButton startButton = new JButton(START_BUTTON_TEXT);
		startButton.setFont(START_BUTTON_FONT);
		startButton.addActionListener((a) -> startGameCallback.run());
		
		// Align the start button to be centred horizontally and below the vertical centre of the screen
		layout.putConstraint(VERTICAL_CENTER, startButton, VERTICAL_CENTRE_MARGIN_SPACING, VERTICAL_CENTER, this);
		layout.putConstraint(HORIZONTAL_CENTER, startButton, 0, HORIZONTAL_CENTER, this);
		
		// Add the title text and start button to the screen
		add(titleText);
		add(startButton);
	}
	
	/**
	 * This draws background image of the screen.
	 * 
	 * @param g the Graphics object to use to draw the screen
	 */
	@Override
	protected void paintComponent(Graphics g) {
		super.paintComponent(g);
		
		// Draw the background image as long as 'g' is an instance of Graphics2D
		if (g instanceof Graphics2D) {
			((Graphics2D) g).drawImage(backgroundImage, imageScaleOp, 0, 0);
		}
	}
	
	/**
	 * This returns the size we want the screen to be.
	 * 
	 * @return the dimensions this screen should have
	 */
	@Override
	public Dimension getPreferredSize() {
		return Main.SCREEN_SIZE;
	}
}
<|MERGE_RESOLUTION|>--- conflicted
+++ resolved
@@ -1,163 +1,157 @@
-package game.ui.screens;
-
-import java.awt.Color;
-import java.awt.Dimension;
-import java.awt.Font;
-import java.awt.Color;
-import java.awt.Graphics;
-import java.awt.Graphics2D;
-import java.awt.geom.AffineTransform;
-import java.awt.image.AffineTransformOp;
-import java.awt.image.BufferedImage;
-import java.io.File;
-import java.io.IOException;
-
-import javax.imageio.ImageIO;
-import javax.swing.JButton;
-import javax.swing.JComponent;
-import javax.swing.JLabel;
-import javax.swing.Spring;
-import javax.swing.SpringLayout;
-
-import game.Main;
-
-import static javax.swing.SpringLayout.*;
-
-/**
- * This class extends JComponent rather than implementing IScreen,
- * due to the fact that it needs to use other JComponents, and is
- * used to display the start screen which is shown when the game first
- * starts. This screen will consist of a background, the game's title,
- * and the start button.
- */
-@SuppressWarnings("serial")
-public class StartScreen extends JComponent {
-	/**
-	 * This is the spacing that will be used between the margins of the
-	 * title text and start button, and the vertical centre of the screen.
-	 */
-	public static final int VERTICAL_CENTRE_MARGIN_SPACING = 100;
-	
-	/**
-	 * This is the font that will be used for the game's title.
-	 */
-	public static final Font TITLE_TEXT_FONT = new Font("Title Font", Font.BOLD, 70);
-	
-	/**
-	 * This is the font that will be used for the start button.
-	 */
-	public static final Font START_BUTTON_FONT = new Font("Start Button Font", Font.PLAIN, 25);
-	
-	/**
-	 * This is the text that will be displayed on the start button.
-	 */
-	public static final String START_BUTTON_TEXT = "Start Game!";
-	
-	/**
-	 * This is the path to the background image of this screen. Since this is hardcoded
-	 * we will assume that it is the correct size and does not need to be scaled.
-	 */
-	public static final String BACKGROUND_IMAGE_PATH = "res/titleScreen.png";
-	
-	/**
-	 * This is the scale transformation operation that is applied to the background
-	 * image to make it the same size at the screen.
-	 */
-	private final AffineTransformOp imageScaleOp;
-	
-	/**
-	 * This stores the background image of this screen.
-	 */
-	private final BufferedImage backgroundImage;
-	
-	/**
-	 * This constructs the start screen by adding the title text and start
-	 * button to the screen with the appropriate positions and configurations.
-	 * The callback provided to this constructor is called when the start button
-	 * is clicked and should start the game.
-	 * 
-	 * @param startGameCallback the callback that starts the game when the start
-	 *                          button is clicked
-	 */
-	public StartScreen(Runnable startGameCallback) {
-		// Attempt to load the background image. If this is unsuccessful
-		// then exit the program with an exception.
-		try {
-			backgroundImage = ImageIO.read(new File(BACKGROUND_IMAGE_PATH));
-		} catch (IOException e) {
-			throw new RuntimeException("Unable to load start screen background image!", e);
-		}
-		
-		// Determine the scale factors that will need to be applied to the image
-		// to make it fit the screen
-		double scaleFactorX = (double) Main.SCREEN_WIDTH  / backgroundImage.getWidth();
-		double scaleFactorY = (double) Main.SCREEN_HEIGHT / backgroundImage.getHeight();
-		
-		// Create the transformation to do the scale
-		AffineTransform scaleTransform = new AffineTransform();
-		scaleTransform.scale(scaleFactorX, scaleFactorY);
-		
-		// Create the transformation operation
-		imageScaleOp = new AffineTransformOp(scaleTransform, AffineTransformOp.TYPE_BILINEAR);
-		
-		// Use a SpringLayout to layout this screen
-		SpringLayout layout = new SpringLayout();
-		setLayout(layout);
-		
-		// Create a JLabel to display the game's title.
-		JLabel titleText = new JLabel(Main.GAME_NAME_START_SCREEN);
-		titleText.setFont(TITLE_TEXT_FONT);
-<<<<<<< HEAD
-		titleText.setForeground(Color.white);
-		//titleText.setPreferredSize(new Dimension(700, 100));
-=======
-		titleText.setForeground(Color.WHITE);
-		titleText.setHorizontalAlignment(JLabel.CENTER);
-		
-		// Set the label's width to be fixed so that its height is what changes
-		layout.getConstraints(titleText).setWidth(Spring.constant(Main.SCREEN_WIDTH));
->>>>>>> 7f42c3d1
-		
-		// Align the title text to be above the vertical centre of the screen
-		layout.putConstraint(VERTICAL_CENTER, titleText, -VERTICAL_CENTRE_MARGIN_SPACING, VERTICAL_CENTER, this);
-		
-		// Create a button that will start the game when clicked. This will
-		// be accomplished by calling the callback provided to the constructor.
-		JButton startButton = new JButton(START_BUTTON_TEXT);
-		startButton.setFont(START_BUTTON_FONT);
-		startButton.addActionListener((a) -> startGameCallback.run());
-		
-		// Align the start button to be centred horizontally and below the vertical centre of the screen
-		layout.putConstraint(VERTICAL_CENTER, startButton, VERTICAL_CENTRE_MARGIN_SPACING, VERTICAL_CENTER, this);
-		layout.putConstraint(HORIZONTAL_CENTER, startButton, 0, HORIZONTAL_CENTER, this);
-		
-		// Add the title text and start button to the screen
-		add(titleText);
-		add(startButton);
-	}
-	
-	/**
-	 * This draws background image of the screen.
-	 * 
-	 * @param g the Graphics object to use to draw the screen
-	 */
-	@Override
-	protected void paintComponent(Graphics g) {
-		super.paintComponent(g);
-		
-		// Draw the background image as long as 'g' is an instance of Graphics2D
-		if (g instanceof Graphics2D) {
-			((Graphics2D) g).drawImage(backgroundImage, imageScaleOp, 0, 0);
-		}
-	}
-	
-	/**
-	 * This returns the size we want the screen to be.
-	 * 
-	 * @return the dimensions this screen should have
-	 */
-	@Override
-	public Dimension getPreferredSize() {
-		return Main.SCREEN_SIZE;
-	}
-}
+package game.ui.screens;
+
+import java.awt.Color;
+import java.awt.Dimension;
+import java.awt.Font;
+import java.awt.Graphics;
+import java.awt.Graphics2D;
+import java.awt.geom.AffineTransform;
+import java.awt.image.AffineTransformOp;
+import java.awt.image.BufferedImage;
+import java.io.File;
+import java.io.IOException;
+
+import javax.imageio.ImageIO;
+import javax.swing.JButton;
+import javax.swing.JComponent;
+import javax.swing.JLabel;
+import javax.swing.Spring;
+import javax.swing.SpringLayout;
+
+import game.Main;
+
+import static javax.swing.SpringLayout.*;
+
+/**
+ * This class extends JComponent rather than implementing IScreen,
+ * due to the fact that it needs to use other JComponents, and is
+ * used to display the start screen which is shown when the game first
+ * starts. This screen will consist of a background, the game's title,
+ * and the start button.
+ */
+@SuppressWarnings("serial")
+public class StartScreen extends JComponent {
+	/**
+	 * This is the spacing that will be used between the margins of the
+	 * title text and start button, and the vertical centre of the screen.
+	 */
+	public static final int VERTICAL_CENTRE_MARGIN_SPACING = 100;
+	
+	/**
+	 * This is the font that will be used for the game's title.
+	 */
+	public static final Font TITLE_TEXT_FONT = new Font("Title Font", Font.BOLD, 70);
+	
+	/**
+	 * This is the font that will be used for the start button.
+	 */
+	public static final Font START_BUTTON_FONT = new Font("Start Button Font", Font.PLAIN, 25);
+	
+	/**
+	 * This is the text that will be displayed on the start button.
+	 */
+	public static final String START_BUTTON_TEXT = "Start Game!";
+	
+	/**
+	 * This is the path to the background image of this screen. Since this is hardcoded
+	 * we will assume that it is the correct size and does not need to be scaled.
+	 */
+	public static final String BACKGROUND_IMAGE_PATH = "res/titleScreen.png";
+	
+	/**
+	 * This is the scale transformation operation that is applied to the background
+	 * image to make it the same size at the screen.
+	 */
+	private final AffineTransformOp imageScaleOp;
+	
+	/**
+	 * This stores the background image of this screen.
+	 */
+	private final BufferedImage backgroundImage;
+	
+	/**
+	 * This constructs the start screen by adding the title text and start
+	 * button to the screen with the appropriate positions and configurations.
+	 * The callback provided to this constructor is called when the start button
+	 * is clicked and should start the game.
+	 * 
+	 * @param startGameCallback the callback that starts the game when the start
+	 *                          button is clicked
+	 */
+	public StartScreen(Runnable startGameCallback) {
+		// Attempt to load the background image. If this is unsuccessful
+		// then exit the program with an exception.
+		try {
+			backgroundImage = ImageIO.read(new File(BACKGROUND_IMAGE_PATH));
+		} catch (IOException e) {
+			throw new RuntimeException("Unable to load start screen background image!", e);
+		}
+		
+		// Determine the scale factors that will need to be applied to the image
+		// to make it fit the screen
+		double scaleFactorX = (double) Main.SCREEN_WIDTH  / backgroundImage.getWidth();
+		double scaleFactorY = (double) Main.SCREEN_HEIGHT / backgroundImage.getHeight();
+		
+		// Create the transformation to do the scale
+		AffineTransform scaleTransform = new AffineTransform();
+		scaleTransform.scale(scaleFactorX, scaleFactorY);
+		
+		// Create the transformation operation
+		imageScaleOp = new AffineTransformOp(scaleTransform, AffineTransformOp.TYPE_BILINEAR);
+		
+		// Use a SpringLayout to layout this screen
+		SpringLayout layout = new SpringLayout();
+		setLayout(layout);
+		
+		// Create a JLabel to display the game's title.
+		JLabel titleText = new JLabel(Main.GAME_NAME_START_SCREEN);
+		titleText.setFont(TITLE_TEXT_FONT);
+		titleText.setForeground(Color.WHITE);
+		titleText.setHorizontalAlignment(JLabel.CENTER);
+		
+		// Set the label's width to be fixed so that its height is what changes
+		layout.getConstraints(titleText).setWidth(Spring.constant(Main.SCREEN_WIDTH));
+		
+		// Align the title text to be above the vertical centre of the screen
+		layout.putConstraint(VERTICAL_CENTER, titleText, -VERTICAL_CENTRE_MARGIN_SPACING, VERTICAL_CENTER, this);
+		
+		// Create a button that will start the game when clicked. This will
+		// be accomplished by calling the callback provided to the constructor.
+		JButton startButton = new JButton(START_BUTTON_TEXT);
+		startButton.setFont(START_BUTTON_FONT);
+		startButton.addActionListener((a) -> startGameCallback.run());
+		
+		// Align the start button to be centred horizontally and below the vertical centre of the screen
+		layout.putConstraint(VERTICAL_CENTER, startButton, VERTICAL_CENTRE_MARGIN_SPACING, VERTICAL_CENTER, this);
+		layout.putConstraint(HORIZONTAL_CENTER, startButton, 0, HORIZONTAL_CENTER, this);
+		
+		// Add the title text and start button to the screen
+		add(titleText);
+		add(startButton);
+	}
+	
+	/**
+	 * This draws background image of the screen.
+	 * 
+	 * @param g the Graphics object to use to draw the screen
+	 */
+	@Override
+	protected void paintComponent(Graphics g) {
+		super.paintComponent(g);
+		
+		// Draw the background image as long as 'g' is an instance of Graphics2D
+		if (g instanceof Graphics2D) {
+			((Graphics2D) g).drawImage(backgroundImage, imageScaleOp, 0, 0);
+		}
+	}
+	
+	/**
+	 * This returns the size we want the screen to be.
+	 * 
+	 * @return the dimensions this screen should have
+	 */
+	@Override
+	public Dimension getPreferredSize() {
+		return Main.SCREEN_SIZE;
+	}
+}