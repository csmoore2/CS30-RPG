--- conflicted
+++ resolved
@@ -6,10 +6,14 @@
 import java.awt.Font;
 import java.awt.Graphics2D;
 import java.awt.Image;
+import java.awt.image.BufferedImage;
+import java.io.IOException;
+import java.io.File;
 import java.util.Arrays;
 import java.util.EnumMap;
 import java.util.Map;
 
+import javax.imageio.ImageIO;
 import javax.swing.ImageIcon;
 import javax.swing.JLabel;
 import javax.swing.Spring;
@@ -20,7 +24,6 @@
 import game.Zone;
 import game.entity.Enemy;
 import game.ui.Tile;
-import game.entity.Enemy;
 
 import static javax.swing.SpringLayout.*;
 
@@ -224,7 +227,6 @@
 		// Update 'tileMapPopulated'
 		tileMapPopulated = true;
 		
-<<<<<<< HEAD
 		// Defines buffered images for enemies, bosses, locked image screens, and keys
 		BufferedImage enemyFireImage;
 		BufferedImage bossFireImage;
@@ -255,30 +257,29 @@
 			lockedIceImage = ImageIO.read(new File("res/lockedOutIce.png"));
 			lockedRockImage = ImageIO.read(new File("res/lockedOutRock.png"));
 			keyImage = ImageIO.read(new File("res/key.png"));
-			}
-		catch (IOException e) {
+		} catch (IOException e) {
 			// There was an error loading the image so we cannot continue
 			throw new RuntimeException("Error loading area background image!", e);
 		}
 		
 		// Defines loading and battle titles, dependent upon which level the player is currently on
-		switch (Main.currentLevel) {
-			case 1: // Green zone/hub
+		switch (zone) {
+			case GREEN_HUB: // Green zone/hub
 				// Loading zone tiles
-				tileMap[0][4] = new Tile.LoadingZone("res/firezonebackground.png", 2, 4, 8);
-				tileMap[4][0] = new Tile.LoadingZone("res/rockzonebackground.png", 5, 8, 4);
-				tileMap[8][4] = new Tile.LoadingZone("res/icezonebackground.png", 4, 4, 0);
-				tileMap[4][8] = new Tile.LoadingZone("res/gemzonebackground.png", 3, 0, 4);			
+				tileMap[0][4] = new Tile.LoadingZone(world, Zone.FIRE, 4, 8);
+				tileMap[4][0] = new Tile.LoadingZone(world, Zone.ROCK, 8, 4);
+				tileMap[8][4] = new Tile.LoadingZone(world, Zone.ICE,  4, 0);
+				tileMap[4][8] = new Tile.LoadingZone(world, Zone.GEM,  0, 4);	
 				break;
-			case 2: // Fire zone
+			case FIRE: // Fire zone
 				// Loading zone tile
-				tileMap[8][4] = new Tile.LoadingZone("res/greenzonebackground.png", 1, 4, 0);
+				tileMap[8][4] = new Tile.LoadingZone(world, Zone.GREEN_HUB, 4, 0);
 				
 				// Battle trigger tiles
-				tileMap[7][0] = new Tile.BattleTrigger((player) -> new Enemy(player.getExperience()), enemyFireImage);
-				tileMap[3][0] = new Tile.BattleTrigger((player) -> new Enemy(player.getExperience()), enemyFireImage);
-				tileMap[5][8] = new Tile.BattleTrigger((player) -> new Enemy(player.getExperience()), enemyFireImage);
-				tileMap[1][4] = new Tile.BattleTrigger((player) -> new Enemy(player.getExperience()), bossFireImage);
+				tileMap[7][0] = new Tile.BattleTrigger((player) -> new Enemy(world, player.getExperience()), enemyFireImage);
+				tileMap[3][0] = new Tile.BattleTrigger((player) -> new Enemy(world, player.getExperience()), enemyFireImage);
+				tileMap[5][8] = new Tile.BattleTrigger((player) -> new Enemy(world, player.getExperience()), enemyFireImage);
+				tileMap[1][4] = new Tile.BattleTrigger((player) -> new Enemy(world, player.getExperience()), bossFireImage);
 				
 				// Locked boss tile
 				tileMap[2][4] = new Tile.LockedOffBoss(lockedFireImage);
@@ -286,15 +287,15 @@
 				// Key tile
 				tileMap[0][4] = new Tile.KeyTile(keyImage);
 				break;
-			case 3: // Gem zone
+			case GEM: // Gem zone
 				// Loading zone tile
-				tileMap[4][0] = new Tile.LoadingZone("res/greenzonebackground.png", 1, 8, 4);
+				tileMap[4][0] = new Tile.LoadingZone(world, Zone.GREEN_HUB, 8, 4);
 				
 				// Battle trigger tiles
-				tileMap[8][1] = new Tile.BattleTrigger((player) -> new Enemy(player.getExperience()), enemyGemImage);
-				tileMap[8][5] = new Tile.BattleTrigger((player) -> new Enemy(player.getExperience()), enemyGemImage);
-				tileMap[0][3] = new Tile.BattleTrigger((player) -> new Enemy(player.getExperience()), enemyGemImage);
-				tileMap[4][7] = new Tile.BattleTrigger((player) -> new Enemy(player.getExperience()), bossGemImage);
+				tileMap[8][1] = new Tile.BattleTrigger((player) -> new Enemy(world, player.getExperience()), enemyGemImage);
+				tileMap[8][5] = new Tile.BattleTrigger((player) -> new Enemy(world, player.getExperience()), enemyGemImage);
+				tileMap[0][3] = new Tile.BattleTrigger((player) -> new Enemy(world, player.getExperience()), enemyGemImage);
+				tileMap[4][7] = new Tile.BattleTrigger((player) -> new Enemy(world, player.getExperience()), bossGemImage);
 				
 				// Locked boss tile
 				tileMap[4][6] = new Tile.LockedOffBoss(lockedGemImage);
@@ -302,15 +303,15 @@
 				// Key tile
 				tileMap[4][8] = new Tile.KeyTile(keyImage);
 				break;
-			case 4: // Ice zone
+			case ICE: // Ice zone
 				// Loading zone tile
-				tileMap[0][4] = new Tile.LoadingZone("res/greenzonebackground.png", 1, 4, 8);
+				tileMap[0][4] = new Tile.LoadingZone(world, Zone.GREEN_HUB, 4, 8);
 				
 				// Battle trigger tiles
-				tileMap[1][8] = new Tile.BattleTrigger((player) -> new Enemy(player.getExperience()), enemyIceImage);
-				tileMap[5][8] = new Tile.BattleTrigger((player) -> new Enemy(player.getExperience()), enemyIceImage);
-				tileMap[3][0] = new Tile.BattleTrigger((player) -> new Enemy(player.getExperience()), enemyIceImage);
-				tileMap[7][4] = new Tile.BattleTrigger((player) -> new Enemy(player.getExperience()), bossIceImage);
+				tileMap[1][8] = new Tile.BattleTrigger((player) -> new Enemy(world, player.getExperience()), enemyIceImage);
+				tileMap[5][8] = new Tile.BattleTrigger((player) -> new Enemy(world, player.getExperience()), enemyIceImage);
+				tileMap[3][0] = new Tile.BattleTrigger((player) -> new Enemy(world, player.getExperience()), enemyIceImage);
+				tileMap[7][4] = new Tile.BattleTrigger((player) -> new Enemy(world, player.getExperience()), bossIceImage);
 				
 				// Locked boss tile
 				tileMap[6][4] = new Tile.LockedOffBoss(lockedIceImage);
@@ -318,44 +319,21 @@
 				// Key tile
 				tileMap[8][4] = new Tile.KeyTile(keyImage);
 				break;
-			case 5: // Rock zone
+			case ROCK: // Rock zone
 				// Loading zone tile
-				tileMap[4][8] = new Tile.LoadingZone("res/greenzonebackground.png", 1, 0, 4);
+				tileMap[4][8] = new Tile.LoadingZone(world, Zone.GREEN_HUB, 0, 4);
 				
 				// Battle trigger tiles
-				tileMap[0][3] = new Tile.BattleTrigger((player) -> new Enemy(player.getExperience()), enemyRockImage);
-				tileMap[0][7] = new Tile.BattleTrigger((player) -> new Enemy(player.getExperience()), enemyRockImage);
-				tileMap[8][5] = new Tile.BattleTrigger((player) -> new Enemy(player.getExperience()), enemyRockImage);
-				tileMap[4][1] = new Tile.BattleTrigger((player) -> new Enemy(player.getExperience()), bossRockImage);
+				tileMap[0][3] = new Tile.BattleTrigger((player) -> new Enemy(world, player.getExperience()), enemyRockImage);
+				tileMap[0][7] = new Tile.BattleTrigger((player) -> new Enemy(world, player.getExperience()), enemyRockImage);
+				tileMap[8][5] = new Tile.BattleTrigger((player) -> new Enemy(world, player.getExperience()), enemyRockImage);
+				tileMap[4][1] = new Tile.BattleTrigger((player) -> new Enemy(world, player.getExperience()), bossRockImage);
 				
 				// Locked boss tile
 				tileMap[4][2] = new Tile.LockedOffBoss(lockedRockImage);
 				
 				// Key tile
 				tileMap[4][0] = new Tile.KeyTile(keyImage);
-=======
-		// Defines loading and battle titles, dependent upon which zone this area screen represents
-		switch (zone) {
-			case GREEN_HUB:
-				tileMap[0][0] = new Tile.BattleTrigger((player) -> new Enemy(world, player.getExperience()));
-				tileMap[0][4] = new Tile.LoadingZone(world, Zone.FIRE, 4, 8);
-				tileMap[4][0] = new Tile.LoadingZone(world, Zone.ROCK, 8, 4);
-				tileMap[8][4] = new Tile.LoadingZone(world, Zone.ICE,  4, 0);
-				tileMap[4][8] = new Tile.LoadingZone(world, Zone.GEM,  0, 4);
-				break;
-			case FIRE:
-				tileMap[8][4] = new Tile.LoadingZone(world, Zone.GREEN_HUB, 4, 0);
-				break;
-			case GEM:
-				tileMap[4][0] = new Tile.LoadingZone(world, Zone.GREEN_HUB, 8, 4);
-				break;
-			case ICE:
-				tileMap[0][4] = new Tile.LoadingZone(world, Zone.GREEN_HUB, 4, 8);
->>>>>>> 7f42c3d1
-				break;
-			case ROCK:
-				tileMap[4][8] = new Tile.LoadingZone(world, Zone.GREEN_HUB, 0, 4);
-				break;
 		}
 	}
 	
