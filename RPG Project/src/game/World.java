--- conflicted
+++ resolved
@@ -532,41 +532,6 @@
 		
 		// Update the world's state
 		inBattle = true;
-	}
-
-	/**
-	 * This method initiates a random encounter between an enemy and the player.
-	 * This method will first generate the enemy and then initiate the battle.
-	 */
-	public void initiateRandomEncounter() {
-		// Create a new enemy
-		Enemy enemy = new RandomEncounterEnemy(this, player.getExperience());
-
-		// If the player is not in the hub then use the current zone as the enemy's zone.
-		// However, if the player is in the hub randomly pick one of the other zones as the
-		// enemy's zone.
-		Zone enemyZone = currentZone;
-
-		if (enemyZone == Zone.GREEN_HUB) {
-			int newZoneID = Main.RANDOM.nextInt(1, Zone.values().length);
-			enemyZone = Zone.values()[newZoneID];
-		}
-
-		// Set the enemy's image based on the zone the enemy originates from
-		enemy.setImage(
-			switch (enemyZone) {
-				case FIRE      -> Images.enemyFireImage;
-				case GEM       -> Images.enemyGemImage;
-				case ICE       -> Images.enemyRockImage;
-				case ROCK      -> Images.enemyRockImage;
-				
-				default -> throw new IllegalArgumentException(
-					String.format("The enemy's zone is invalid: %s", enemyZone.name()));
-			}
-		);
-
-		// Start the battle
-		initiateBattle(enemy);
 	}
 
 	/**
@@ -720,18 +685,6 @@
 			// Get the tile at the player's new position
 			Tile newTile = currentArea.getTileAtPos(newY, newX);
 			
-<<<<<<< HEAD
-			// If the tile is empty check for a random encounter assuming the player has moved at least
-			// four tiles from their previous random encounter, otherwise perform the tile's action
-			if (newTile == Tile.EMPTY_TILE && randomEncounterStepCounter >= 4) {
-				// There is a 15% chance of a random encounter
-				if ((Main.RANDOM.nextInt(100) + 1) <= 15) {
-					// Reset the random encounter step counter
-					randomEncounterStepCounter = 0;
-
-					// Initiate the random encounter
-					initiateRandomEncounter();
-=======
 			// If the tile is empty check for a random encounter, otherwise perform the tile's action
 			if (newTile == Tile.EMPTY_TILE && randomEncounterStepCounter >=4) {
 				// There is an 8% chance of a random encounter
@@ -742,21 +695,16 @@
 					// Create a new enemy
 					Enemy enemy = new RandomEncounterEnemy(this, player.getExperience());
 
-					// Set the enemy's image based on the current zone
+					// Set the enemy's image to the random enemy image
 					enemy.setImage(Images.randomEnemyImage);
 
 					// Start the battle
 					initiateBattle(enemy);
->>>>>>> 40d68550
 				}
 			} else {
 				// Increment the random encounter step counter
 				randomEncounterStepCounter++;
-<<<<<<< HEAD
-
-=======
-				
->>>>>>> 40d68550
+        
 				// Perform the interaction with the tile at the player's new position
 				newTile.performAction(player, this);
 			}
