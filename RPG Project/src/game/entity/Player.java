package game.entity;

import java.awt.Graphics2D;
import java.awt.event.KeyEvent;
import java.awt.geom.AffineTransform;
import java.awt.image.AffineTransformOp;
import java.awt.image.BufferedImage;
import java.io.File;
import java.io.IOException;


import javax.imageio.ImageIO;

import game.Walls;
import game.World;
import game.ui.Tile;
import game.ui.screens.AreaScreen;
import game.util.KeyPressedListener;

/**
 * This class represents the player. It is responsible for keeping
 * track of the player's attributes and position, updating the player's
 * position, and drawing the player.
 */
public class Player implements ILivingEntity {
	/**
	 * These players represent the different classes the player will have to choose from.
	 */
	public static final Player[] PREMADE_PLAYERS = new Player[3];
	
	/**
	 * This is called when this class is loaded. Here it is used to initialize the different
	 * classes the player can choose from.
	 */
	static {
		// A try-catch statement is used in case there is a problem loading one of the images
		try {
			PREMADE_PLAYERS[0] = new Player("Mage 1", ImageIO.read(new File("res/char1.png")), 2, 1, 1, 0);
			PREMADE_PLAYERS[1] = new Player("Mage 2", ImageIO.read(new File("res/char2.png")), 1, 1, 2, 0);
			PREMADE_PLAYERS[2] = new Player("Mage 3", ImageIO.read(new File("res/char3.png")), 1, 2, 1, 0);
		} catch (IOException e) {
			// If there was an error loading one of the images then we need to quit the game
			throw new RuntimeException("Unable to load image for character!", e);
		}
	}

	/**
	 * This is the initial amount of mana the player starts with at
	 * the beginning of each battle.
	 */
	public static final int INITIAL_MANA = 500;

	/**
	 * This is the number of attribute points the player starts with.
	 */
	public static final int NUM_INITIAL_ATTR_POINTS = 4;

	/**
	 * This is the number of experience points the player has to gain
	 * to level up.
	 */
	public static final int EXPERIENCE_PER_LEVEL = 50;

	/**
	 * This is the number of attribute points the player gets to spend
	 * each time they level up.
	 */
	public static final int ATTR_POINTS_PER_LEVEL = 2;
	
	/**
	 * The minimum possible x-position of the player.
	 */
	public static final int MIN_X_POS = 0;
	
	/**
	 * The minimum possible y-position of the player.
	 */
	public static final int MIN_Y_POS = 0;
	
	/**
	 * The maximum possible x-position of the player.
	 */
	public static final int MAX_X_POS = AreaScreen.TILES_PER_ROW - 1;
	
	/**
	 * The maximum possible y-position of the player.
	 */
	public static final int MAX_Y_POS = AreaScreen.ROWS_OF_TILES - 1;
	
	/**
	 * The player's name.
	 */
	private String name = "";
	
	/**
	 * The player's class.
	 */
	private final String classType;

	/**
	 * This is the player's character's image.
	 */
	private final BufferedImage image;

	/**
	 * This is the transformation operation that will be applied to the image when it is
	 * drawn so that it fits within one tile. Player facing the right direction.
	 */
	private final AffineTransformOp rightImageScaleOp;
	
	/**
	 * This is the transformation operation that will be applied to the image when it is
	 * drawn so that it fits within one tile. Player facing the left direction.
	 */
	private final AffineTransformOp leftImageScaleOp;
	
	/**
	 * The x-position of the player in the world.
	 */
<<<<<<< HEAD
	public int xPos = 0;
=======
	private int xPos = (AreaScreen.TILES_PER_ROW - 1) / 2;
>>>>>>> 7f42c3d1
	
	/**
	 * The y-position of the player in the world.
	 */
<<<<<<< HEAD
	public int yPos = 0;
=======
	private int yPos = (AreaScreen.ROWS_OF_TILES - 1) / 2;
>>>>>>> 7f42c3d1
	
	/**
	 * The world the player is in.
	 */
	private World world = null;
	
	/**
	 * This is the player's current amount of experience.
	 */
	private int experience = 0;
	
	/**
	 * This is the value of the player's intelligence primary attribute.
	 */
	private int intelligenceAttr;

	/**
	 * This is the value of the player's health primary attribute.
	 */
	private int healthAttr;

	/**
	 * This is the value of the player's special primary attribute.
	 */
	private int specialAttr;

	/**
	 * This is the value of the player's abilities primary attribute.
	 */
	private int abilitiesAttr;
	
	/**
	 * This stores the player's current amount of mana.
	 */
	private int currentMana = INITIAL_MANA;
	
	/**
	 * This stores the player's current amount of health.
	 */
	private int currentHealth;

	/**
	 * This is the amount of damage per turn the player is taking from poison.
	 */
	private int poisonDamagePerTurn = 0;

	/**
	 * This is the number of turns remaining for which the player will be poisoned.
	 */
	private int numPoisonTurnsRemaining = 0;

	/**
	 * This is the amount of health per turn the player is gaining from a healing effect.
	 */
	private int healingPerTurn = 0;

	/**
	 * This is the number of turns remaining for which the player has the sustained healing effect.
	 */
	private int numHealingTurnsRemaining = 0;

	/**
	 * This is the multiplier that is being applied to incoming damage to the player due
	 * to a protection effect.
	 */
	private double incomingDamageMultiplier = 0;

	/**
	 * This is the number of turns remaining for which the player has the protection effect.
	 */
	private int numProtectionTurnsRemaining = 0;
	
	/**
	 * A boolean to tell whether or not the character is currently facing the right of the screen
	 */
	private boolean facingRight = true;
	
	/**
	 * This constructs a dummy player with the given values for its attributes.
	 * 
	 * @param intelligenceIn this is the value of the player's intelligence attribute
	 * @param healthPointsIn this is the value of the player's health points attribute
	 * @param specialIn      this is the value of the player's special attribute
	 * @param abilitiesIn    this is the value of the player's abilities attribute
	 */
	public Player(int intelligenceIn, int healthPointsIn, int specialIn, int abilitiesIn) {
		// Assign values for the player's attributes
		intelligenceAttr = intelligenceIn;
		healthAttr = healthPointsIn;
		specialAttr = specialIn;
		abilitiesAttr = abilitiesIn;

		// These variabes are unnecessary for a dummy player
		classType = null;
		image = null;
		leftImageScaleOp = null;
		rightImageScaleOp = null;
	}
	
	/**
	 * This constructs a player based off of the given parameters.
	 * 
	 * @param classTypeIn this is the player's class
	 * @param imageIn     this is the player's character's image
	 * @param intelligenceIn this is the initial value of the player's intelligence attribute
	 * @param healthPointsIn this is the initial value of the player's health points attribute
	 * @param specialIn      this is the initial value of the player's special attribute
	 * @param abilitiesIn    this is the initial value of the player's abilities attribute
	 */
	private Player(String classTypeIn, BufferedImage imageIn, int intelligenceIn, int healthPointsIn, int specialIn, int abilitiesIn) {
		// Assign the player's class and image
		classType = classTypeIn;
		image = imageIn;
		
		// Assign initial values for the player's attributes
		intelligenceAttr = intelligenceIn;
		healthAttr = healthPointsIn;
		specialAttr = specialIn;
		abilitiesAttr = abilitiesIn;

		// Determine the x and y scales we will need to use to scale the image to the size of one tile
		double imageXScale = (double)Tile.TILE_SIZE / (double)image.getWidth();
		double imageYScale = (double)Tile.TILE_SIZE / (double)image.getHeight();

		// Create the transformation to do the scale
		AffineTransform scaleTransform = new AffineTransform();
		scaleTransform.scale(imageXScale, imageYScale);

		// Create the right-sided transformation operation
		rightImageScaleOp = new AffineTransformOp(scaleTransform, AffineTransformOp.TYPE_BILINEAR);
		
		// Reset the transformation
		scaleTransform = new AffineTransform();
		scaleTransform.translate((double) Tile.TILE_SIZE,0.0);
		scaleTransform.scale(-imageXScale, imageYScale);
		
		// Create the left-sided transformation operation
		leftImageScaleOp = new AffineTransformOp(scaleTransform, AffineTransformOp.TYPE_BILINEAR);
		
		// Set the player's current amount of health to its maximum
		currentHealth = (int)getSecondaryAttributeValue(Attribute.HEALTH_POINTS);
	}
	
	/**
	 * This method sets the player's world and registers us
	 * as a listener for key events.
	 * 
	 * @param worldIn the player's new world
	 */
	public void setWorld(World worldIn) {
		// If we already have a world then throw an exception since we
		// cannot be in two worlds
		if (world != null) {
			throw new IllegalStateException("The player is already in a world!");
		}

		// Set the player's new world
		world = worldIn;
		
		// Register the 'movementKeyPressedListener' method as a listener for
		// key pressed events
		world.registerKeyListener((KeyPressedListener)this::movementKeyPressedListener);
	}

	/*************************************************************************************/
	/*                                 GRAPHICS METHODS                                  */
	/*************************************************************************************/
	
	/**
	 * This method paints the player at their current position using
	 * the given instance of Graphics2D.
	 * 
	 * @param g2d the instance of Graphics2D to use to paint the player
	 */
	public void paint(Graphics2D g2d) {
		// Draw the player's character's image at the correct position and scaled so that
		// it fits in one tile
		if (facingRight)
		{
			g2d.drawImage(image, rightImageScaleOp, xPos*Tile.TILE_SIZE, yPos*Tile.TILE_SIZE);
		} else {
			g2d.drawImage(image, leftImageScaleOp, xPos*Tile.TILE_SIZE, yPos*Tile.TILE_SIZE);
		}
		
	}

	/**
	 * This method returns the player's image.
	 * 
	 * @return the player's image
	 */
	@Override
	public BufferedImage getImage() {
		return image;
	}

	/*************************************************************************************/
	/*                                    ATTRIBUTES                                     */
	/*************************************************************************************/

	@Override
	public void setPrimaryAttributeValue(Attribute attr, int newValue) {
		// Update the given primary attribute or, if the given attribute
		// is a secondary attribute, throw an IllegalArgumentException
		switch (attr) {
			case INTELLIGENCE:
				intelligenceAttr = newValue;
				break;
				
			case HEALTH:
				healthAttr = newValue;
				break;
				
			case SPECIAL:
				specialAttr = newValue;
				break;
				
			case ABILITIES:
				abilitiesAttr = newValue;
				break;
				
			default:
				throw new IllegalArgumentException(
					"Only primary attributes can be used with this method!");
		}
	}
	
	@Override
	public int getPrimaryAttributeValue(Attribute attr) {
		// Return the value of the given primary attribute or, if the given
		// attribute is a secondary attribute, throw an IllegalArgumentException
		switch (attr) {
			case INTELLIGENCE:
				return intelligenceAttr;
				
			case HEALTH:
				return healthAttr;
				
			case SPECIAL:
				return specialAttr;
				
			case ABILITIES:
				return abilitiesAttr;
				
			default:
				throw new IllegalArgumentException(
					"Only primary attributes can be used with this method!");
		}
	}
	
	@Override
	public double getSecondaryAttributeValue(Attribute attr) {
		// Calculate the value of the given secondary attribute or, if the given
		// attribute is a primary attribute, throw an IllegalArgumentException
		switch (attr) {
			case HEALTH_POINTS:
				return 1000 + (1000 * healthAttr);
			
			case MANA:
				return 500 + (500 * intelligenceAttr);
			
			case MANA_REGEN:
				return 100 + (50 * intelligenceAttr);
			
			case CRIT_CHANCE:
				return 0.05 + (0.01 * intelligenceAttr) + (0.02 * abilitiesAttr);
			
			case DODGE_CHANCE:
				return 0.05 + (0.02 * intelligenceAttr) + (0.01 * abilitiesAttr);
			
			case SPECIAL_DAMAGE:
				return 800 + (100 * specialAttr);
				
			default:
				throw new IllegalArgumentException(
					"Only secondary attributes can be used with this method!");
		}
	}

	/**
	 * This method adds the given amount of mana to the player's
	 * current amount of mana, ensuring that the player does not
	 * have more than their maximum amount of mana.
	 * 
	 * @param amount the amount of mana to add to the player
	 */
	public void addMana(int amount) {
		currentMana = Math.min(currentMana + amount, (int)getSecondaryAttributeValue(Attribute.MANA));
	}

	/**
	 * This method removes the given amount of mana from the player's
	 * current amount of mana.
	 * 
	 * @param amount the amount of mana to remove from the player
	 */
	public void removeMana(int amount) {
		currentMana -= amount;
	}

	/**
	 * This methods gives the player the specified amount of health,
	 * ensuring that the player does not have more than their maximum
	 * amount of health.
	 * 
	 * @param amount the amount of health to give the player
	 * 
	 * @see ILivingEntity#addHealth(int)
	 */
	@Override
	public void addHealth(int amount) {
		// Give the player the specified amount of health but cap the player's health at its maximum
		currentHealth = Math.min(currentHealth + amount, (int)getSecondaryAttributeValue(Attribute.HEALTH_POINTS));
	}

	/*************************************************************************************/
	/*                                 BATTLE LISTENERS                                  */
	/*************************************************************************************/
	
	/**
	 * This method is called when the player enters a battle so the player's
	 * state can be modified accordingly.
	 */
	public void onBattleStart() {
		// Reset the player's mana to the amount it should be at the start
		// of a battle
		currentMana = INITIAL_MANA;

		// Reset the player's health to its maximum value
		currentHealth = (int)getSecondaryAttributeValue(Attribute.HEALTH_POINTS);
	}

	/**
	 * This method is called at the start of the player's turn
	 * during a battle. It is responsible for updating the player's
	 * status effects.
	 */
	@Override
	public void onBattleTurn() {
		// If the player is poisoned then deal the poison damage
		// and decrement the number of turns remaining
		if (hasPoisonEffect()) {
			// Show a message
			world.showMessage(
				String.format(
					"Player took %d damage from a poison effect.",
					poisonDamagePerTurn
				),
				4
			);

			// Inflict the damage
			inflictDamage(poisonDamagePerTurn);
			numPoisonTurnsRemaining--;
		}

		// If the player has an active healing effect then give them the health
		// they should gain and decrement the number of turns remaining
		if (hasHealingEffect()) {
			// Show a message
			world.showMessage(
				String.format(
					"Player gained %d health from a healing effect.",
					healingPerTurn
				),
				4
			);

			// Add the health
			addHealth(healingPerTurn);
			numHealingTurnsRemaining--;
		}

		// If the player has an active protection effect then decrement the
		// number of turns remaining
		if (hasProtectionEffect()) {
			numProtectionTurnsRemaining--;
		}

		// Show a message about the player regenerating their mana
		world.showMessage(
			String.format(
				"Player regenerated %d mana at the start of their turn.",
				(int)getSecondaryAttributeValue(Attribute.MANA_REGEN)
			),
			4
		);

		// Regenerate part of the player's mana
		addMana((int)getSecondaryAttributeValue(Attribute.MANA_REGEN));
	}

	/*************************************************************************************/
	/*                                   BATTLE METHODS                                  */
	/*************************************************************************************/
	
	/**
	 * This method applys a healing effect to the player. The player
	 * will receive the specified amount of health each turn (including
	 * this one) for the specified number of turns.
	 * 
	 * @param healthPerTurn the amount of health the player gains each turn
	 * @param numTurns      the number of turns this effect lasts
	 */
	public void applyHealingEffect(int healthPerTurnIn, int numTurns) {
		// Give the player the specified amount of health this turn
		addHealth(healthPerTurnIn);

		// If the effect lasts multiple turns then update the appropriate variables
		if (numTurns > 0) {
			healingPerTurn = healthPerTurnIn;
			numHealingTurnsRemaining = numTurns;
		}
	}

	/**
	 * This method returns whether or not the player has an active
	 * healing effect.
	 * 
	 * @return whether or not the player has an active healing effect
	 */
	public boolean hasHealingEffect() {
		return numHealingTurnsRemaining > 0;
	}

	/**
	 * This method applies a protection effect to the player. Any incoming
	 * damage to the player will be multiplied by the specified multiplier
	 * for the specified number of turns.
	 * 
	 * @param incomingDamageMultiplierIn the multiplier to multiply incoming damage by
	 * @param numTurns                   the number of turns this effect lasts
	 */
	public void applyProtectionEffect(double incomingDamageMultiplierIn, int numTurns) {
		incomingDamageMultiplier = incomingDamageMultiplierIn;
		numProtectionTurnsRemaining = numTurns;
	}

	/**
	 * This method returns whether or not the player has an active
	 * protection effect.
	 * 
	 * @return whether or not the player has an active protection effect
	 */
	public boolean hasProtectionEffect() {
		return numProtectionTurnsRemaining > 0;
	}
 
	/**
	 * This method inflicts the specified amount of damege on the
	 * player after accounting for any active protection effects the
	 * player has.
	 * 
	 * @param damage the amount of damage to inflict on the player
	 */
	@Override
	public void inflictDamage(int damage) {
		// If the player has an active protection effect then multiply the amount
		// of damage by the protection multiplier
		if (hasProtectionEffect()) {
			// Reduce the damage
			damage *= incomingDamageMultiplier;

			// Show a message
			world.showMessage(
				String.format(
					"A protection effect reduced the damage to %d.",
					damage
				),
				2
			);
		}

		// Inflict the given amount of damage but do not let the player's health
		// fall below zero
		currentHealth = Math.max(currentHealth - damage, 0);
	}

	@Override
	public void inflictPoison(int damagePerTurn, int numTurns) {
		poisonDamagePerTurn = damagePerTurn;
		numPoisonTurnsRemaining = numTurns;
	}

	@Override
	public boolean hasPoisonEffect() {
		return numPoisonTurnsRemaining > 0;
	}

	@Override
	public boolean isDead() {
		// The player is dead if they have no health left
		return currentHealth == 0;
	}

	/*************************************************************************************/
	/*                                    LVELLING UP                                    */
	/*************************************************************************************/

	/**
	 * This method returns the total number of attribute points
	 * invested in the player's attributes.
	 * 
	 * @return the total number of attribute points invested in
	 *         the player's attributes
	 */
	private int getTotalNumberOfAttributePoints() {
		return intelligenceAttr + healthAttr + specialAttr + abilitiesAttr;
	}

	/**
	 * This method returns the number of attribute points the
	 * player has gained from their experience points.
	 * 
	 * @return the number of attribute points the player has
	 *         gained from their experience points
	 */
	private int getAttributePointsFromExperience() {
		return (experience / EXPERIENCE_PER_LEVEL) * ATTR_POINTS_PER_LEVEL;
	}

	/**
	 * This method returns whether or not the player can level
	 * up (whether they have attribute points available to spend).
	 * 
	 * @return whether or not the player can level up
	 */
	public boolean canLevelUp() {
		int numAvailableAttributePoints = NUM_INITIAL_ATTR_POINTS + getAttributePointsFromExperience();
		return numAvailableAttributePoints - getTotalNumberOfAttributePoints() > 0;
	}

	/**
	 * This method returns the number of attribute points that the
	 * player has to spend on their attributes.
	 * 
	 * @return the number of attribute points the player has
	 *         available to spend
	 */
	public int getNumSpendingAttrPoints() {
		int numAvailableAttributePoints = NUM_INITIAL_ATTR_POINTS + getAttributePointsFromExperience();
		return numAvailableAttributePoints - getTotalNumberOfAttributePoints();
	}

	/*************************************************************************************/
	/*                                     MOVEMENT                                      */
	/*************************************************************************************/
	
	/**
	 * This method updates the player's position to the given coordinates assuming
	 * there is not a wall at the player's new position.
	 * 
	 * @param newX    the player's new x-position
	 * @param newY    the player's new y-position
	 * @param loading whether or not the player is changing zones
	 */
	public void updatePosition(int newX, int newY, boolean loading) {
		// If there is a wall at the position we are movig to then do not continue
		if (Walls.getWallAtPosition(world.getCurrentZone(), newY, newX)) return;

		// Update our position
<<<<<<< HEAD
	
		if (Walls.arrays[Main.currentLevel-1][newX][newY] != 1)
			{
			//newX, newY
			xPos = newX;
			yPos = newY;
			if (loading)
			{
				// Inform the world of our change in position
				world.onPlayerPositionChange(newX, newY);}
			};
=======
		xPos = newX;
		yPos = newY;

		// If the player is not changing areas then inform the world we have moved
		// so that it cn preform any necessary actions
		if (loading) {
			// Inform the world of our change in position
			world.onPlayerPositionChange(newX, newY);
		}
>>>>>>> 7f42c3d1
	}

	/**
	 * This method is invoked when a key is pressed. This class
	 * uses this event to update the player's position.
	 * 
	 * Note: This method is invoked on the Event Dispatch Thread (EDT)
	 * 
	 * @param e the key pressed event
	 * 
	 * @see KeyListener#keyPressed(KeyEvent)
	 */
	private void movementKeyPressedListener(KeyEvent e) {
		// If the player is not in a world then their position cannot change
		if (world == null) return;
		
		// Do not allow movement if an overlay is currently being displayed,
		// an area screen is not being displayed, or the player is dead
		if (world.isOverlayDisplayed() || !world.isAreaDisplayed() || isDead()) return;
		
		// Update the player's position according the the key pressed
		switch (e.getKeyChar()) {
			// Vertical Movement (0 = top)
			case 'w':
				updatePosition(xPos, Math.max(yPos-1, MIN_Y_POS), true);
				break;
			case 's':
				updatePosition(xPos, Math.min(yPos+1, MAX_Y_POS), true);
				break;

			// Horizontal Movement (0 = Right)
			case 'a':
				updatePosition(Math.max(xPos-1, MIN_X_POS), yPos, true);
				facingRight = false;
				break;
			case 'd':
				updatePosition(Math.min(xPos+1, MAX_X_POS), yPos, true);
				facingRight = true;
				break;
				
			// If the key was not one that updates the player's position
			// then we do not want to continue executing past this point
			default: return;
		}
		
		// Tell the world it needs to perform a repaint
		world.markRepaintRequired();
	}

	/*************************************************************************************/
	/*                                GETTERS AND SETTERS                                */
	/*************************************************************************************/

	/**
	 * This method sets the player's name.
	 * 
	 * @param name the player's new name
	 */
	public void setName(String nameIn) {
		name = nameIn;
	}

	/**
	 * This method returns the player's name.
	 * 
	 * @return the player's name
	 */
	public String getName() {
		return name;
	}

	/**
	 * This method returns the player's class.
	 * 
	 * @return the player's class
	 */
	public String getClassType() {
		return classType;
	}

	/**
	 * This method returns the player's x-position.
	 * 
	 * @return the player's x-position
	 */
	public int getX() {
		return xPos;
	}

	/**
	 * This method returns the player's y-position.
	 * 
	 * @return the player's y-position
	 */
	public int getY() {
		return yPos;
	}

	/**
	 * This method returns the player's current level.
	 * 
	 * @return the player's current level
	 */
	public int getLevel() {
		return experience / EXPERIENCE_PER_LEVEL;
	}

	/**
	 * This method returns the amount of experience the player
	 * needs to gain to reach the next level.
	 * 
	 * @return the amount of experience the player needs to gain
	 *         to reach the next level.
	 */
	public int getExperienceToNextLevel() {
		return experience > 0 ? experience % EXPERIENCE_PER_LEVEL : EXPERIENCE_PER_LEVEL;
	}

	/**
	 * This method adds the given amount of experience to the
	 * player's amount of experience.
	 * 
	 * @param amount the amount of experience to give the player
	 */
	public void addExperience(int amount) {
		experience += amount;
	}

	/**
	 * This method returns the player's current amount of experience.
	 * 
	 * @return the amount of experience the player has
	 */
	public int getExperience() {
		return experience;
	}
	
	/**
	 * This method returns the player's current amount of mana.
	 * 
	 * @return the player's current amount of mana
	 */
	public int getCurrentMana() {
		return currentMana;
	}
	
	/**
	 * This method returns the player's current amount of health.
	 * 
	 * @return the player's current amount of health
	 */
	@Override
	public int getCurrentHealth() {
		return currentHealth;
	}
}<|MERGE_RESOLUTION|>--- conflicted
+++ resolved
@@ -117,20 +117,12 @@
 	/**
 	 * The x-position of the player in the world.
 	 */
-<<<<<<< HEAD
-	public int xPos = 0;
-=======
 	private int xPos = (AreaScreen.TILES_PER_ROW - 1) / 2;
->>>>>>> 7f42c3d1
 	
 	/**
 	 * The y-position of the player in the world.
 	 */
-<<<<<<< HEAD
-	public int yPos = 0;
-=======
 	private int yPos = (AreaScreen.ROWS_OF_TILES - 1) / 2;
->>>>>>> 7f42c3d1
 	
 	/**
 	 * The world the player is in.
@@ -207,6 +199,11 @@
 	 * A boolean to tell whether or not the character is currently facing the right of the screen
 	 */
 	private boolean facingRight = true;
+
+	/**
+	 * This is the number of keys that the character has collected.
+	 */
+	private int numKeys = 0;
 	
 	/**
 	 * This constructs a dummy player with the given values for its attributes.
@@ -692,19 +689,6 @@
 		if (Walls.getWallAtPosition(world.getCurrentZone(), newY, newX)) return;
 
 		// Update our position
-<<<<<<< HEAD
-	
-		if (Walls.arrays[Main.currentLevel-1][newX][newY] != 1)
-			{
-			//newX, newY
-			xPos = newX;
-			yPos = newY;
-			if (loading)
-			{
-				// Inform the world of our change in position
-				world.onPlayerPositionChange(newX, newY);}
-			};
-=======
 		xPos = newX;
 		yPos = newY;
 
@@ -714,7 +698,6 @@
 			// Inform the world of our change in position
 			world.onPlayerPositionChange(newX, newY);
 		}
->>>>>>> 7f42c3d1
 	}
 
 	/**
@@ -870,4 +853,21 @@
 	public int getCurrentHealth() {
 		return currentHealth;
 	}
+
+	/**
+	 * This method is called when the player collects a key. This method
+	 * will increment the number of keys that the player has collected.
+	 */
+	public void collectKey() {
+		numKeys++;
+	}
+
+	/**
+	 * This method returns the number of keys that the player has collected.
+	 * 
+	 * @return the number of keys that the player has collected
+	 */
+	public int getNumKeys() {
+		return numKeys;
+	}
 }