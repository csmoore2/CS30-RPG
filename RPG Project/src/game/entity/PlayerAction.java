--- conflicted
+++ resolved
@@ -79,21 +79,16 @@
      */
     @Override
     public void applyPlayerEffect(World world, Player player, IEnemy enemy) {
-<<<<<<< HEAD
         // If this action has no effect on the player then do not continue
         if (type == Action.Type.HIT || type == Action.Type.POISON || type == Action.Type.SPECIAL) {
             return;
         }
 
-        // Apply the action's effect based on its type and show a message
-        switch (type) {
-=======
-    	// Create a randomizer on the effect (+/- 100)
-    	int randomEffect = Main.RANDOM.nextInt(201)-100;
-    	
-    	// Apply the action's effect based on its type and show a message	
-    	switch (type) {
->>>>>>> 40d68550
+        // Create a randomizer on the effect (+/- 100)
+    	  int randomEffect = Main.RANDOM.nextInt(201)-100;
+    	  
+    	  // Apply the action's effect based on its type and show a message	
+    	  switch (type) {
             // Healing actions give the player health back
             case HEALING:
                 // Show a different message if it was a sustaind heal
@@ -155,24 +150,20 @@
      */
     @Override
     public void applyEnemyEffect(World world, IEnemy enemy, Player player) {
-<<<<<<< HEAD
         // If this action has no effect on the enemy then do not continue
         if (type == Action.Type.HEALING || type == Action.Type.PROTECTION) {
             return;
         }
-
-        // If the enemy dodges this action then stop executing this method after showing a message
-=======
-    	// Create a randomizer on the effect (+/- 100)
-    	int randomEffect = Main.RANDOM.nextInt(201)-100;
     	
-    	// If the enemy dodges this action then stop executing this method after showing a message
->>>>>>> 40d68550
+    	  // If the enemy dodges this action then stop executing this method after showing a message
         if (Main.RANDOM.nextDouble() < enemy.getSecondaryAttributeValue(Attribute.DODGE_CHANCE)) {
             // Show a message and then return
             world.showMessage(String.format("Enemy dodged %s's attack.", player.getName()), 3);
             return;
         }
+
+    	  // Create a randomizer on the effect (+/- 100)
+    	  int randomEffect = Main.RANDOM.nextInt(201)-100;
 
         // Determine whether this action should be treated as critical or regular
         boolean critical = Main.RANDOM.nextDouble() < player.getSecondaryAttributeValue(Attribute.CRIT_CHANCE);
