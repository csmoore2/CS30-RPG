package game.ref;

import java.awt.image.BufferedImage;
import java.io.File;
import java.io.IOException;

import javax.imageio.ImageIO;

/**
 * This class contains various images that are required by the game
 * which can be statically loaded and reused.
 */
public final class Images {
	// Defines buffered images for enemies, bosses, locked image screens, and keys
	public static BufferedImage enemyFireImage;
	public static BufferedImage bossFireImage;
	public static BufferedImage enemyGemImage;
	public static BufferedImage bossGemImage;
	public static BufferedImage enemyIceImage;
	public static BufferedImage bossIceImage;
	public static BufferedImage enemyRockImage;
	public static BufferedImage bossRockImage;
	public static BufferedImage lockedFireImage;
	public static BufferedImage lockedGemImage;
	public static BufferedImage lockedIceImage;
	public static BufferedImage lockedRockImage;
	public static BufferedImage randomEnemyImage;
	public static BufferedImage keyImage;
	
	/**
	 * This method is called to load all of the images defined above.
	 */
	public static void initializeImages() {
		// Try to load all of the images defined above
		try {
			// Attempt to initialize the buffered images for each of the enemies and bosses
			enemyFireImage  = ImageIO.read(new File("res/enemyfire.png"));
			bossFireImage   = ImageIO.read(new File("res/bossfire.png"));
			enemyGemImage   = ImageIO.read(new File("res/enemygem.png"));
			bossGemImage    = ImageIO.read(new File("res/bossgem.png"));
			enemyIceImage   = ImageIO.read(new File("res/enemyice.png"));
			bossIceImage    = ImageIO.read(new File("res/bossice.png"));
			enemyRockImage  = ImageIO.read(new File("res/enemyrock.png"));
			bossRockImage   = ImageIO.read(new File("res/bossrock.png"));
			lockedFireImage = ImageIO.read(new File("res/lockedOutFire.png"));
			lockedGemImage  = ImageIO.read(new File("res/lockedOutGem.png"));
			lockedIceImage  = ImageIO.read(new File("res/lockedOutIce.png"));
			lockedRockImage = ImageIO.read(new File("res/lockedOutRock.png"));
<<<<<<< HEAD
			keyImage        = ImageIO.read(new File("res/key.png"));
=======
			randomEnemyImage = ImageIO.read(new File("res/randomenemy.png"));
			keyImage = ImageIO.read(new File("res/key.png"));
>>>>>>> 40d68550
		} catch (IOException e) {
			// There was an error loading an image so we cannot continue
			throw new RuntimeException("Error loading image!", e);
		}
	}
}
<|MERGE_RESOLUTION|>--- conflicted
+++ resolved
@@ -1,60 +1,56 @@
-package game.ref;
-
-import java.awt.image.BufferedImage;
-import java.io.File;
-import java.io.IOException;
-
-import javax.imageio.ImageIO;
-
-/**
- * This class contains various images that are required by the game
- * which can be statically loaded and reused.
- */
-public final class Images {
-	// Defines buffered images for enemies, bosses, locked image screens, and keys
-	public static BufferedImage enemyFireImage;
-	public static BufferedImage bossFireImage;
-	public static BufferedImage enemyGemImage;
-	public static BufferedImage bossGemImage;
-	public static BufferedImage enemyIceImage;
-	public static BufferedImage bossIceImage;
-	public static BufferedImage enemyRockImage;
-	public static BufferedImage bossRockImage;
-	public static BufferedImage lockedFireImage;
-	public static BufferedImage lockedGemImage;
-	public static BufferedImage lockedIceImage;
-	public static BufferedImage lockedRockImage;
-	public static BufferedImage randomEnemyImage;
-	public static BufferedImage keyImage;
-	
-	/**
-	 * This method is called to load all of the images defined above.
-	 */
-	public static void initializeImages() {
-		// Try to load all of the images defined above
-		try {
-			// Attempt to initialize the buffered images for each of the enemies and bosses
-			enemyFireImage  = ImageIO.read(new File("res/enemyfire.png"));
-			bossFireImage   = ImageIO.read(new File("res/bossfire.png"));
-			enemyGemImage   = ImageIO.read(new File("res/enemygem.png"));
-			bossGemImage    = ImageIO.read(new File("res/bossgem.png"));
-			enemyIceImage   = ImageIO.read(new File("res/enemyice.png"));
-			bossIceImage    = ImageIO.read(new File("res/bossice.png"));
-			enemyRockImage  = ImageIO.read(new File("res/enemyrock.png"));
-			bossRockImage   = ImageIO.read(new File("res/bossrock.png"));
-			lockedFireImage = ImageIO.read(new File("res/lockedOutFire.png"));
-			lockedGemImage  = ImageIO.read(new File("res/lockedOutGem.png"));
-			lockedIceImage  = ImageIO.read(new File("res/lockedOutIce.png"));
-			lockedRockImage = ImageIO.read(new File("res/lockedOutRock.png"));
-<<<<<<< HEAD
-			keyImage        = ImageIO.read(new File("res/key.png"));
-=======
-			randomEnemyImage = ImageIO.read(new File("res/randomenemy.png"));
-			keyImage = ImageIO.read(new File("res/key.png"));
->>>>>>> 40d68550
-		} catch (IOException e) {
-			// There was an error loading an image so we cannot continue
-			throw new RuntimeException("Error loading image!", e);
-		}
-	}
-}
+package game.ref;
+
+import java.awt.image.BufferedImage;
+import java.io.File;
+import java.io.IOException;
+
+import javax.imageio.ImageIO;
+
+/**
+ * This class contains various images that are required by the game
+ * which can be statically loaded and reused.
+ */
+public final class Images {
+	// Defines buffered images for enemies, bosses, locked image screens, and keys
+	public static BufferedImage enemyFireImage;
+	public static BufferedImage bossFireImage;
+	public static BufferedImage enemyGemImage;
+	public static BufferedImage bossGemImage;
+	public static BufferedImage enemyIceImage;
+	public static BufferedImage bossIceImage;
+	public static BufferedImage enemyRockImage;
+	public static BufferedImage bossRockImage;
+	public static BufferedImage lockedFireImage;
+	public static BufferedImage lockedGemImage;
+	public static BufferedImage lockedIceImage;
+	public static BufferedImage lockedRockImage;
+	public static BufferedImage randomEnemyImage;
+	public static BufferedImage keyImage;
+	
+	/**
+	 * This method is called to load all of the images defined above.
+	 */
+	public static void initializeImages() {
+		// Try to load all of the images defined above
+		try {
+			// Attempt to initialize the buffered images for each of the enemies and bosses
+			enemyFireImage  = ImageIO.read(new File("res/enemyfire.png"));
+			bossFireImage   = ImageIO.read(new File("res/bossfire.png"));
+			enemyGemImage   = ImageIO.read(new File("res/enemygem.png"));
+			bossGemImage    = ImageIO.read(new File("res/bossgem.png"));
+			enemyIceImage   = ImageIO.read(new File("res/enemyice.png"));
+			bossIceImage    = ImageIO.read(new File("res/bossice.png"));
+			enemyRockImage  = ImageIO.read(new File("res/enemyrock.png"));
+			bossRockImage   = ImageIO.read(new File("res/bossrock.png"));
+			lockedFireImage = ImageIO.read(new File("res/lockedOutFire.png"));
+			lockedGemImage  = ImageIO.read(new File("res/lockedOutGem.png"));
+			lockedIceImage  = ImageIO.read(new File("res/lockedOutIce.png"));
+			lockedRockImage = ImageIO.read(new File("res/lockedOutRock.png"));
+			randomEnemyImage = ImageIO.read(new File("res/randomenemy.png"));
+			keyImage = ImageIO.read(new File("res/key.png"));
+		} catch (IOException e) {
+			// There was an error loading an image so we cannot continue
+			throw new RuntimeException("Error loading image!", e);
+		}
+	}
+}